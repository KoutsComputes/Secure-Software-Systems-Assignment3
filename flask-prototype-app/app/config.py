import os

SECRET_KEY = os.environ.get('SECRET_KEY', 'dev-secret-key')

# Prefer env DATABASE_URL; otherwise default to local SQLite for easy prototyping
SQLALCHEMY_DATABASE_URI = os.environ.get(
    'DATABASE_URL',
    f"sqlite:///{os.path.join(os.path.dirname(__file__), 'data.db')}"
)
SQLALCHEMY_TRACK_MODIFICATIONS = False

# Tamper-evident audit log configuration
AUDIT_LOG_PATH = os.environ.get('AUDIT_LOG_PATH', os.path.join(os.path.dirname(__file__), 'logs', 'audit.log'))
AUDIT_LOG_KEY = os.environ.get('AUDIT_LOG_KEY', SECRET_KEY)

# Geolocation restrictions (ISO country codes, comma-separated). If empty, allow all.
# When behind Cloudflare, 'CF-IPCountry' header will be used.
ALLOWED_COUNTRIES = os.environ.get('ALLOWED_COUNTRIES', '')

<<<<<<< HEAD
# Requirement 1: allow operators to override AES ballot key with a base64-encoded 32 byte value.
BALLOT_ENCRYPTION_KEY = os.environ.get('BALLOT_ENCRYPTION_KEY', '')

# Requirement 1 diagnostics: optional UI that proves ballots are encrypted end-to-end.
ENABLE_ENCRYPTION_DIAGNOSTICS = os.environ.get('ENABLE_ENCRYPTION_DIAGNOSTICS', '0').lower() in {'1', 'true', 'yes'}
=======
# Theo: Issue 6 - Harden session cookies (override via env if needed)
SESSION_COOKIE_HTTPONLY = True
SESSION_COOKIE_SAMESITE = 'Lax'
SESSION_COOKIE_SECURE = os.environ.get('SESSION_COOKIE_SECURE', 'false').lower() == 'true'

# Theo: Issue 6 - Feature flag to enforce MFA on /vote
ENFORCE_MFA_ON_VOTE = os.environ.get('ENFORCE_MFA_ON_VOTE', 'false').lower() == 'true'
>>>>>>> 4f44fcaa
<|MERGE_RESOLUTION|>--- conflicted
+++ resolved
@@ -17,18 +17,15 @@
 # When behind Cloudflare, 'CF-IPCountry' header will be used.
 ALLOWED_COUNTRIES = os.environ.get('ALLOWED_COUNTRIES', '')
 
-<<<<<<< HEAD
 # Requirement 1: allow operators to override AES ballot key with a base64-encoded 32 byte value.
 BALLOT_ENCRYPTION_KEY = os.environ.get('BALLOT_ENCRYPTION_KEY', '')
 
 # Requirement 1 diagnostics: optional UI that proves ballots are encrypted end-to-end.
 ENABLE_ENCRYPTION_DIAGNOSTICS = os.environ.get('ENABLE_ENCRYPTION_DIAGNOSTICS', '0').lower() in {'1', 'true', 'yes'}
-=======
 # Theo: Issue 6 - Harden session cookies (override via env if needed)
 SESSION_COOKIE_HTTPONLY = True
 SESSION_COOKIE_SAMESITE = 'Lax'
 SESSION_COOKIE_SECURE = os.environ.get('SESSION_COOKIE_SECURE', 'false').lower() == 'true'
 
 # Theo: Issue 6 - Feature flag to enforce MFA on /vote
-ENFORCE_MFA_ON_VOTE = os.environ.get('ENFORCE_MFA_ON_VOTE', 'false').lower() == 'true'
->>>>>>> 4f44fcaa
+ENFORCE_MFA_ON_VOTE = os.environ.get('ENFORCE_MFA_ON_VOTE', 'false').lower() == 'true'